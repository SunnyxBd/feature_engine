--- conflicted
+++ resolved
@@ -5,19 +5,13 @@
 from .drop_features import DropFeatures
 from .drop_constant_features import DropConstantFeatures
 from .drop_duplicate_features import DropDuplicateFeatures
-<<<<<<< HEAD
+from .drop_correlated_features import DropCorrelatedFeatures
 from .shuffle_features import ShuffleFeaturesSelector
-=======
-from .drop_correlated_features import DropCorrelatedFeatures
->>>>>>> 8b409e12
 
 __all__ = [
     "DropFeatures",
     "DropConstantFeatures",
     "DropDuplicateFeatures",
-<<<<<<< HEAD
+    "DropCorrelatedFeatures",
     "ShuffleFeaturesSelector",
-=======
-    "DropCorrelatedFeatures",
->>>>>>> 8b409e12
 ]